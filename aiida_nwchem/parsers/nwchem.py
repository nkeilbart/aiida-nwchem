--- conflicted
+++ resolved
@@ -155,14 +155,10 @@
         lines from each task
         """
 
+        # State to track if we're in a task or not
+        in_task = False
         # List to hold all of the parsed task dictionaries
         task_list = []
-
-        task_dict = {
-            'task_type': None, # We do not know the task type yet
-            'theory_type': None, # We also do not yet know the theory used
-            'lines': [],
-        }
 
         for index, line in enumerate(all_lines):
 
@@ -171,16 +167,19 @@
                 self.parse_errors(all_lines, index)
                 #raise OutputParsingError("NWChem did not finish properly. Reported error:\n"
                 #                         "{}".format(line))
-
-            # Determine what general kind of task we have - e.g. energy, optimisation, etc.
-            if re.match(r'^\s*NWChem Geometry Optimization\s*$',line):
-                task_dict['task_type'] = 'geoopt'
+            
+            if re.match(r'^\s*NWChem Input Module\s*$', line):
+                # We're inside a task block
+                in_task = True
+                first_line = index
+                task_dict = {
+                    'task_type': None, # We do not know the task type yet
+                    'theory_type': None, # We also do not yet know the theory used
+                    'lines': [],
+                }
+
                 continue
-            elif re.match(r'^\s*NWChem Nuclear Hessian and Frequency Analysis\s*$',line):
-                task_dict['task_type'] = 'freq'
-                continue
-
-<<<<<<< HEAD
+
             if in_task:
                 # Determine what general kind of task we have - e.g. energy, optimisation, etc.
                 if re.match(r'^\s*NWChem Geometry Optimization\s*$',line):
@@ -206,29 +205,6 @@
                 elif re.match(r'^[\s]+NWChem Extensible Many-Electron Theory Module[\s]*$', line):
                     task_dict['theory_type'] = 'tce'
                     continue
-=======
-            # Determine the theory used - eg. HF, DFT, etc.
-            if re.match(r'^\s*NWChem SCF Module\s*$',line):
-                task_dict['theory_type'] = 'scf'
-                first_line = index
-                continue
-            elif re.match(r'^\s*NWChem DFT Module\s*$',line):
-                task_dict['theory_type'] = 'dft'
-                first_line = index
-                continue
-            elif re.match(r'^\s*NWChem TDDFT Module\s*$',line):
-                task_dict['theory_type'] = 'tddft'
-                first_line = index
-                continue
-            elif re.match(r'^[\s\*]*NWPW BAND Calculation[\s\*]*$',line):
-                task_dict['theory_type'] = 'nwpw_band'
-                first_line = index
-                continue
-            elif re.match(r'^[\s]+NWChem Extensible Many-Electron Theory Module[\s]*$', line):
-                task_dict['theory_type'] = 'tce'
-                first_line = index
-                continue
->>>>>>> 98f4b7a5
 
             # Check if we've hit the end of the task block
             if re.match(r'^ Task  times  cpu:\s+[0-9.]+s\s+wall:\s+[0-9.]+s$', line):
@@ -317,10 +293,7 @@
 
     def parse_tddft(self, lines):
         """
-<<<<<<< HEAD
-
-=======
->>>>>>> 98f4b7a5
+
         Parse a TDDFT task block
 
         args: lines: the lines to parse
@@ -329,12 +302,9 @@
         result_dict = {'theory':'tddft'}
         state = None
 
-<<<<<<< HEAD
         transition_energies = []
         dipole_oscillator_strengths = []
 
-=======
->>>>>>> 98f4b7a5
         for line in lines:
 
             result = re.match(r'\s*Wavefunction type:\s*([A-z\s]*).\s*$',line)
@@ -356,7 +326,7 @@
                 result_dict['wall_time'] = result.group(2)
                 break
 
-<<<<<<< HEAD
+
             # Parse excitation energies
             if 'Root' in line:
                 transition_energies.append(float(line.split()[-2]))
@@ -369,8 +339,6 @@
         else:
             self.report(f'Excitation energies list does not match the length of the dipole oscillator strengths')
 
-=======
->>>>>>> 98f4b7a5
         return result_dict
 
     def parse_nwpw_band(self, lines):
